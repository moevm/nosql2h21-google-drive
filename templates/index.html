<!DOCTYPE html>
<html>
  <head>
    <title>{{ title }}</title>
  </head>
  <body>
    <h1>Index</h1>
    <p>Session ID: <code>{{ session_id }}</code></p>
    <p>User name: <em>{{ user["name"] }}</em></p>
    <p>Files collection size: {{ nfiles }}</p>
    <ul>
<<<<<<< HEAD
      {% for path in ["/login", "/main", "/whoami", "/logout"] %}
=======
      {% for path in ["/login", "/whoami", "/reload", "/get", "/logout"] %}
>>>>>>> 05dad0ea
      <li><a href="{{ path }}"><code>{{ path }}</code></a></li>
      {% endfor %}
    </ul>
  </body>
</html><|MERGE_RESOLUTION|>--- conflicted
+++ resolved
@@ -9,11 +9,7 @@
     <p>User name: <em>{{ user["name"] }}</em></p>
     <p>Files collection size: {{ nfiles }}</p>
     <ul>
-<<<<<<< HEAD
-      {% for path in ["/login", "/main", "/whoami", "/logout"] %}
-=======
       {% for path in ["/login", "/whoami", "/reload", "/get", "/logout"] %}
->>>>>>> 05dad0ea
       <li><a href="{{ path }}"><code>{{ path }}</code></a></li>
       {% endfor %}
     </ul>
