--- conflicted
+++ resolved
@@ -9,11 +9,7 @@
     <p>User name: <em>{{ user["name"] }}</em></p>
     <p>User email: <code>{{ user["email"] }}</code></p>
     <ul>
-<<<<<<< HEAD
-      {% for path in ["/login", "/whoami", "/logout"] %}
-=======
-      {% for path in ["/whoami", "/reload", "/get", "/listdrives", "/listfiles", "/logout"] %}
->>>>>>> e47bf834
+      {% for path in ["/login", "/whoami", "/reload", "/get", "/listdrives", "/listfiles", "/logout"] %}
       <li><a href="{{ path }}"><code>{{ path }}</code></a></li>
       {% endfor %}
     </ul>
