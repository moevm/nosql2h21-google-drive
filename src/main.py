#!/usr/bin/env python3

import sys
import json
import uuid
import asyncio
import queue
import datetime
from enum import IntEnum, auto

from multidict import CIMultiDict

import alog

import aiohttp
import aiohttp.web as aioweb
from yarl import URL

import jinja2
import aiohttp_jinja2

import gaggle

import motor.motor_asyncio as aiomotor

from math import trunc


MONGO_HOST = 'localhost'
MONGO_PORT = 27017

# MONGO_DBNAME = 'gdrivesorter'
MONGO_DBNAME = 'fetch-files'


DATETIME_FORMAT = '%Y-%m-%dT%H:%M:%S.%f%z'


def hostport(url):
    return f"{url.host}:{url.port}"


def pick_redirect_uri(req, uris):
    hp = hostport(req.url)
    for u in uris:
        if hostport(URL(u)) == hp:
            return u
    raise aioweb.HTTPInternalServerError(
        text=f'No redirect URL for host {hp}'
    )


def minjson(s):
    return json.dumps(json.loads(s))


# Return files collection name for user
# If work=True, returns tmp collection name for updates
def make_files_collname(user, work=False):
    prefix = 'tmp_files' if work else 'files'
    uid = user['_id']
    return f"{prefix}_{uid}"


async def query_oauth_authorize(req, scopes, dest_uri=None):
    sec = req.app['client_secret_json']['web']
    db = req.app['db']

    assert not isinstance(scopes, str)

    _uuid = uuid.uuid4()
    suuid = str(_uuid)
    uri = sec['auth_uri']
    query = {
        'client_id':     sec['client_id'],
        'redirect_uri':  pick_redirect_uri(req, sec['redirect_uris']),
        'response_type': 'code',
        'scope':         ' '.join(scopes),
        'access_type':   'online',
        'state':         suuid,
    }

    dest = str(dest_uri or req.url.relative())

    await db.sessions.update_one(
        {'_id': suuid},
        {
            '$set': {'path': dest},
            '$unset': {'user_id': ""},
        },
        upsert=True,
    )

    url = URL(uri).with_query(query)

    return aioweb.HTTPFound(location=url)


async def query_oauth_access(req, auth_code):
    sec = req.app['client_secret_json']['web']

    assert isinstance(auth_code, str)

    uri = sec['token_uri']
    payload = {
        'client_id':     sec['client_id'],
        'client_secret': sec['client_secret'],
        'code':          auth_code,
        'grant_type':    'authorization_code',
        'redirect_uri':  pick_redirect_uri(req, sec['redirect_uris']),
    }

    async with aiohttp.ClientSession() as session:
        async with session.post(uri, data=payload) as resp:
            if not resp.ok:
                resp.content.set_exception(None)
                errinfo = minjson(resp.content.read_nowait().decode())
                alog.error(f"{resp.status} {resp.reason} {errinfo}")
                return None
            return await resp.json()


GOOGLE_API_SCOPES = [
    'https://www.googleapis.com/auth/userinfo.email',
    'https://www.googleapis.com/auth/userinfo.profile',
    'https://www.googleapis.com/auth/drive.readonly',
]


async def user_info(req):
    if sid := req.cookies.get('session_id', None):
        db = req.app['db']
        if sess := await db.sessions.find_one({'_id': sid}):
            # TODO: check that session isn’t expired

            user_id = sess['user_id']
            if user := await db.users.find_one({'_id': user_id}):
                return user
            else:
                await db.sessions.delete_one({'_id': sid})

    raise await query_oauth_authorize(req, GOOGLE_API_SCOPES)


async def user_update_access(req, uid, info, r, new=False):
    tok = r['access_token']
    exp = r['expires_in']

    # Note: we don’t know the base of the expires_in field, so we
    # cannot calculate the actual time the session expires. So we
    # just take a large enough margin: half the expiry time.

    dt = exp // 2
    now = datetime.datetime.utcnow()
    expdt = now + datetime.timedelta(seconds=dt)

    db = req.app['db']
    await db.users.update_one(
        {'_id': uid},
        {
            '$set': {
                'access_token': r['access_token'],
                'expires_at': expdt,
                **info
            },
        },
        upsert=new,
    )


async def user_request_update_access(req, user):
    auth_code = user['auth_code']
    userinfo = {k: v for k, v in user.items() if k != '_id'}

    if r := await query_oauth_access(req, auth_code):
        user_update_access(req, user['_id'], userinfo, r, new=False)
        return r['access_token']

    raise aioweb.HTTPInternalServerError(
        text=f'Failed to query access token from Google',
    )


async def user_access(req, user):
    if exp := user['expires_at']:
        now = datetime.datetime.utcnow()
        if now < exp:
            return user['access_token']
    return await user_request_update_access(req, user)


def gaggle_client_for_token(req, tok, session):
    sec = req.app['client_secret_json']['web']
    return gaggle.Client(
        session=session,
        token=tok,
        client_id=sec['client_id'],
        client_secret=sec['client_secret'],
    )

async def gaggle_client_for_user(req, user, session):
    tok = await user_access(req, user)
    return gaggle_client_for_token(req, tok, session)

async def do_logout(db, sid):
    # Max-Age=0 expires the cookie immediately
    cookie_headers = CIMultiDict([
        ('Set-Cookie', f"session_id={sid}; Max-Age=0"),
    ])

    await db.sessions.delete_one({'_id': sid})

    return cookie_headers


routes = aioweb.RouteTableDef()

@routes.get('/')
@aiohttp_jinja2.template('index.html')
async def _(req):
    sid = req.cookies.get('session_id', None)
    if sid is None:
        raise aioweb.HTTPFound(location='/login')

    # TODO: redirect to root dir page

    user = await user_info(req)
    coll = req.app['db'][make_files_collname(user)]
    nfiles = await coll.count_documents({})

    return {
        'title': "Index",
        'session_id': sid,
        'user': user,
        'nfiles': nfiles,
    }


<<<<<<< HEAD
async def childrenFiles(db, user_id, file_id):
    if files := await db[f'files_{user_id}'].find_one({'_id': int(file_id)}):
        return files


@routes.get('/main')
@aiohttp_jinja2.template('main.html')
async def _(req):
    sid = req.cookies.get('session_id', None)
    user = (await user_info(req)) if sid else None

    file_id = req.rel_url.query.get("id")
    if file_id == None:
        file_id = 0

    db = req.app['db']
    # получение файлов по id
    files = await childrenFiles(db, user['_id'], file_id)
    if files:
        files = files['children']
        for i in files:
            i['file_id'] = trunc(i['file_id'])

    return {
        'name': user['name'],
        'files': files
    }
=======
@routes.get('/dologin')
async def _(req):
    raise await query_oauth_authorize(req, GOOGLE_API_SCOPES,
                                      dest_uri='/')
>>>>>>> 05dad0ea


@routes.get('/login')
@aiohttp_jinja2.template('login.html')
async def _(req):
    if sid := req.cookies.get('session_id', None):
        cookie_headers = await do_logout(req.app['db'], sid)
        # Basically, log out and try again
        raise aioweb.HTTPFound(
            location='/login',
            headers=cookie_headers,
        )

    return {
        'url': "/dologin",
    }


@routes.get('/logout')
async def logout_route(req):
    if sid := req.cookies.get('session_id', None):
        cookie_headers = await do_logout(req.app['db'], sid)
    else:
        cookie_headers = {}
    raise aioweb.HTTPFound(
        location='/',
        headers=cookie_headers,
    )

routes.post('/logout')(logout_route)

<<<<<<< HEAD
# @routes.get('/whoami')
# @aiohttp_jinja2.template('whoami.html')
# async def _(req):
#     async with aiohttp.ClientSession() as session:
#         client = await gaggle_client(req, session)
#         resp = await client.people('v1').people.get(
#             resourceName='people/me',
#             personFields='names,emailAddresses',
#         )
#         if not resp.ok:
#             resp.content.set_exception(None)
#             errinfo = resp.content.read_nowait().decode()
#             raise aioweb.HTTPInternalServerError(
#                 text=(f'API server returned status {resp.status} {resp.reason}'
#                       + errinfo),
#             )
#
#         j = await resp.json()
#
#     return {
#         'resource_name': j['resourceName'],
#         'names': [
#             n['displayName']
#             for n in j['names']
#         ],
#         'emails': [
#             e['value']
#             for e in j['emailAddresses']
#         ],
#     }
=======
@routes.get('/whoami')
@aiohttp_jinja2.template('whoami.html')
async def _(req):
    async with aiohttp.ClientSession() as session:
        user = await user_info(req)
        client = await gaggle_client_for_user(req, user, session)
        resp = await client.people('v1').people.get(
            resourceName='people/me',
            personFields='names,emailAddresses',
        )
        if not resp.ok:
            resp.content.set_exception(None)
            errinfo = resp.content.read_nowait().decode()
            raise aioweb.HTTPInternalServerError(
                text=(f'API server returned status {resp.status} {resp.reason}'
                      + errinfo),
            )

        j = await resp.json()

    return {
        'resource_name': j['resourceName'],
        'names': [
            n['displayName']
            for n in j['names']
        ],
        'emails': [
            e['value']
            for e in j['emailAddresses']
        ],
    }
>>>>>>> 05dad0ea


class PaginatedRequestError:
    def __init__(self, resp):
        self.resp = resp

async def request_with_pagination(
        method, req_dict, data_key,
        resp_key='nextPageToken',
        req_key='pageToken',
):
    res = []
    req_copy = {**req_dict}
    while True:
        resp = await method(**req_copy)
        if not resp.ok:
            raise PaginatedRequestError(resp)

        j = await resp.json()
        res.extend(j[data_key])

        if tok := j.get(resp_key):
            req_copy[req_key] = tok
        else:
            break

    return res


def filter_gdrive_files(files):
    root_children = []
    root_ids = set()
    ftab = {
        f['id']: (
            {**f, 'children': []}
            if f['mimeType'] == 'application/vnd.google-apps.folder'
            else f
        ) for f in files
    }

    for k, v in ftab.items():
        pars = v.get('parents')
        if pars is None:
            continue
        par_id = pars[0]
        if p := ftab.get(par_id):
            p['children'].append(k)
        else:
            root_children.append(k)
            root_ids.add(par_id)

    bad_ids = [k for k, v in ftab.items() if not v.get('parents')]
    qidx = 0
    while qidx < len(bad_ids):
        bad_ids.extend(ftab[bad_ids[qidx]].get('children', []))
        qidx += 1

    bad_ids = set(bad_ids)
    files_filtered = [v for k, v in ftab.items() if k not in bad_ids]

    alog.debug(f'bad ids: {len(bad_ids)}, ok: {len(files_filtered)}')

    if len(root_ids) != 1:
        alog.warning(f'len(root_ids)!=1: {root_ids!r}')

    return [
        {
            'id': (list(root_ids) or [None])[0],
            'mimeType': 'application/vnd.google-apps.folder',
            'children': root_children,
        },
        *files_filtered,
    ]


class FileType(IntEnum):
    REGULAR = auto()
    DIRECTORY = auto()
    GOOGLE_WORKSPACE = auto()
    UNKNOWN = auto()

def mime_to_file_type(mime):
    if mime == 'application/vnd.google-apps.folder':
        return FileType.DIRECTORY
    elif mime in ('application/vnd.google-apps.drive-sdk',
                  'application/vnd.google-apps.shortcut'):
        return FileType.UNKNOWN
    elif mime.startswith('application/vnd.google-apps.'):
        return FileType.GOOGLE_WORKSPACE
    else:
        return FileType.REGULAR

class AccessMode(IntEnum):
    RO = auto()
    COMMENT = auto()
    RW = auto()

def role_to_access_mode(role):
    if role == 'reader':
        return AccessMode.RO
    elif role == 'commenter':
        return AccessMode.COMMENT
    else:
        return AccessMode.RW

def perm_to_name_email(perm):
    return {
        'name': perm['displayName'],
        'email': perm.get('emailAddress'),
    }

def file_from_gdrive(f):
    anyone_perm = None
    owner_perm = None
    other_perms = []

    for perm in f['permissions']:
        if perm['type'] == 'anyone':
            assert anyone_perm is None
            anyone_perm = perm
        elif perm['role'] == 'owner':
            assert owner_perm is None
            owner_perm = perm
        else:
            # Note: non-user permissions are also saved
            other_perms.append(perm)

    return {
        'google_id': f['id'],
        'name': f['name'],
        'type': mime_to_file_type(f['mimeType']),
        'mime': f['mimeType'],
        'owner': (None if owner_perm is None
                  else perm_to_name_email(owner_perm)),
        'shared_with': [
            {
                **perm_to_name_email(perm),
                'access': role_to_access_mode(perm['role']),
            }
            for perm in other_perms
        ],
        'size': int(s) if (s := f.get('size', None)) else None,
        'shared_via_link': (None if anyone_perm is None
                            else role_to_access_mode(anyone_perm['role'])),
        'mtime': datetime.datetime.strptime(f['modifiedTime'], DATETIME_FORMAT),
        'parent': ps[0] if (ps := f.get('parents')) else None,
        'children': f.get('children'),
        'upper_dirs': None,
    }


def child_record(f):
    return {
        'file_id': f['_id'],
        **{
            k: f[k]
           for k in ['google_id', 'name', 'type', 'mime',
                     'size', 'owner', 'shared_with', 'mtime']
        }
    }

def handle_references(files):
    ftab = {f['google_id']: f for f in files}

    for f in files:
        if p := f['parent']:
            f['parent'] = ftab[p]['_id']
        if ch := f['children']:
            f['children'] = [
                child_record(ftab[ch])
                for ch in ch
            ]


def handle_upper_dirs(files):
    files[0]['upper_dirs'] = []

    s = [0]
    while s:
        s, t = [], s
        for x in t:
            rec = files[x]
            ud = [
                *rec['upper_dirs'],
                {
                    'id': x,
                    'name': rec['name'],
                },
            ]
            if ch := rec['children']:
                for c in ch:
                    cid = c['file_id']
                    files[cid]['upper_dirs'] = ud
                    s.append(cid)


async def recreate_files_collection(req, user):
    async with aiohttp.ClientSession() as session:
        client = await gaggle_client_for_user(req, user, session)

        props = ",".join([
            "id", "name", "parents", "mimeType",
            "permissions",
            "size", "modifiedTime",
        ])
        greq = {
            'corpora': 'user',
            'spaces': 'drive',
            'fields': f'files({props}),nextPageToken',
        }

        files_src = await request_with_pagination(
            client.drive('v3').files.list, greq, 'files')

        files = filter_gdrive_files(files_src)

        root = files[0]
        resp = await client.drive('v3').files.get(
            fileId=root['id'],
            fields=props,
        )
        assert resp.ok
        files[0] = {
            **(await resp.json()),
            'children': root['children'],
        }

    db = req.app['db']
    collname = make_files_collname(user)

    new_collname = make_files_collname(user, True)
    new_coll = db[new_collname]
    await new_coll.delete_many({})

    objs = [
        {
            '_id': i,
            **file_from_gdrive(f),
        }
        for i, f in enumerate(files)
    ]

    handle_references(objs)
    handle_upper_dirs(objs)

    await new_coll.insert_many(objs)

    await db.drop_collection(collname)
    await new_coll.rename(collname)


@routes.get('/reload')
async def _(req):
    user = await user_info(req)
    await recreate_files_collection(req, user)

    raise aioweb.HTTPFound(location='/')


@routes.get('/get')
async def _(req):
    user = await user_info(req)
    fid = int(req.query.getone('id', 0))
    collname = make_files_collname(user)

    class DatetimeJSONEncoder(json.JSONEncoder):
        def default(self, o):
            if isinstance(o, datetime.datetime):
                return o.strftime(DATETIME_FORMAT)
            else:
                return super().default(o)

    if j := await req.app['db'][collname].find_one({'_id': fid}):
        return aioweb.Response(
            text=DatetimeJSONEncoder(indent=2, ensure_ascii=False).encode(j),
        )
    else:
        raise aioweb.HTTPNotFound(
            text=f"No file with id {fid}",
        )


@routes.get('/autherror')
async def _(req):
    err = req.query.getone('error', '(error missing)')
    return aioweb.Response(
        text=f'App authentication failed: {err}',
    )

@routes.get('/google-oauth-return')
async def _(req):
    db = req.app['db']

    if state := req.query.getone('state', None):
        sess = await db.sessions.find_one(
            {'_id': state},
            projection={'path': 1},
        )
        if sess is None or 'path' not in sess:
            alog.warning('/google-oauth-return: have state but no record or no original url')
            raise aioweb.HTTPBadRequest(
                text='Invalid request: unknown session id',
            )
        else:
            original_url = sess['path']
    else:
        alog.warning('/google-oauth-return but no state')
        original_url = None

    if 'error' in req.query:
        raise aioweb.HTTPFound(location='/autherror')

    auth_code = req.query.getone('code', None)
    if not auth_code:
        raise aioweb.HTTPInternalServerError(
            text='WTF, no error and no code from Google\'s auth',
        )

    r = await query_oauth_access(req, auth_code)
    if not r:
        raise aioweb.HTTPInternalServerError(
            text=f'Failed to query access token from Google',
        )

    async with aiohttp.ClientSession() as session:
        sec = req.app['client_secret_json']['web']
        people = gaggle.Client(
            session=session,
            token=r['access_token'],
            client_id=sec['client_id'],
            client_secret=sec['client_secret'],
        ).people('v1')
        resp = await people.people.get(
            resourceName='people/me',
            personFields='metadata,names',
        )
        if not resp.ok:
            resp.content.set_exception(None)
            errinfo = resp.content.read_nowait().decode()
            raise aioweb.HTTPInternalServerError(
                text=(f'API server returned status {resp.status} {resp.reason}'
                      + errinfo),
            )

        j = await resp.json()
        uid = j['metadata']['sources'][0]['id']
        info = {
            'auth_code': auth_code,
            'name': j['names'][0]['displayName'],
        }

    await user_update_access(req, uid, info, r, new=True)

    # why generate another UUID when we can just reuse the old one?
    sid = state

    await db.sessions.update_one(
        {'_id': sid},
        {
            '$set': {'user_id': uid},
            '$unset': {'path': ""},
        },
        upsert=True,
    )

    # https://developer.mozilla.org/en-US/docs/Web/HTTP/Headers/Set-Cookie

    # Note: sid is a UUID string, so its character set is [0-9a-f-].
    # TODO: configure Max-Age
    cookie_headers = CIMultiDict([
        ('Set-Cookie', f"session_id={sid}; Max-Age=3600"),
    ])

    if original_url is None:
        return aioweb.Response(
            text='Ok',
            headers=cookie_headers,
        )

    return aioweb.HTTPFound(
        location=original_url,
        headers=cookie_headers,
    )


async def make_app(argv):
    app = aioweb.Application()
    app.add_routes(routes)

    with open('secrets/client-secret.json') as f:
        app['client_secret_json'] = json.load(f)

    app['dbclient'] = aiomotor.AsyncIOMotorClient(MONGO_HOST, MONGO_PORT)
    app['db'] = app['dbclient'][MONGO_DBNAME]

    aiohttp_jinja2.setup(
        app,
        loader=jinja2.FileSystemLoader('templates'),
        autoescape=jinja2.select_autoescape(['html', 'xml']),
    )

    return app


if __name__ == '__main__':
    aioweb.run_app(
        make_app(sys.argv),
        host='127.0.0.1',
        port=8085,
    )<|MERGE_RESOLUTION|>--- conflicted
+++ resolved
@@ -236,7 +236,6 @@
     }
 
 
-<<<<<<< HEAD
 async def childrenFiles(db, user_id, file_id):
     if files := await db[f'files_{user_id}'].find_one({'_id': int(file_id)}):
         return files
@@ -264,13 +263,11 @@
         'name': user['name'],
         'files': files
     }
-=======
+
 @routes.get('/dologin')
 async def _(req):
     raise await query_oauth_authorize(req, GOOGLE_API_SCOPES,
                                       dest_uri='/')
->>>>>>> 05dad0ea
-
 
 @routes.get('/login')
 @aiohttp_jinja2.template('login.html')
@@ -301,38 +298,6 @@
 
 routes.post('/logout')(logout_route)
 
-<<<<<<< HEAD
-# @routes.get('/whoami')
-# @aiohttp_jinja2.template('whoami.html')
-# async def _(req):
-#     async with aiohttp.ClientSession() as session:
-#         client = await gaggle_client(req, session)
-#         resp = await client.people('v1').people.get(
-#             resourceName='people/me',
-#             personFields='names,emailAddresses',
-#         )
-#         if not resp.ok:
-#             resp.content.set_exception(None)
-#             errinfo = resp.content.read_nowait().decode()
-#             raise aioweb.HTTPInternalServerError(
-#                 text=(f'API server returned status {resp.status} {resp.reason}'
-#                       + errinfo),
-#             )
-#
-#         j = await resp.json()
-#
-#     return {
-#         'resource_name': j['resourceName'],
-#         'names': [
-#             n['displayName']
-#             for n in j['names']
-#         ],
-#         'emails': [
-#             e['value']
-#             for e in j['emailAddresses']
-#         ],
-#     }
-=======
 @routes.get('/whoami')
 @aiohttp_jinja2.template('whoami.html')
 async def _(req):
@@ -364,7 +329,6 @@
             for e in j['emailAddresses']
         ],
     }
->>>>>>> 05dad0ea
 
 
 class PaginatedRequestError:
