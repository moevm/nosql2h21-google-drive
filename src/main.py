--- conflicted
+++ resolved
@@ -187,7 +187,10 @@
         client_secret=sec['client_secret'],
     )
 
-<<<<<<< HEAD
+async def gaggle_client_for_user(req, user, session):
+    tok = await user_access(req, user)
+    return gaggle_client_for_token(req, tok, session)
+
 async def do_logout(db, sid):
     # Max-Age=0 expires the cookie immediately
     cookie_headers = CIMultiDict([
@@ -197,11 +200,6 @@
     await db.sessions.delete_one({'_id': sid})
 
     return cookie_headers
-=======
-async def gaggle_client_for_user(req, user, session):
-    tok = await user_access(req, user)
-    return gaggle_client_for_token(req, tok, session)
->>>>>>> e47bf834
 
 
 routes = aioweb.RouteTableDef()
